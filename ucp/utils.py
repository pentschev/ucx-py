import os
import fcntl
import socket
import struct
import os


def get_address(ifname=None):
    """
    Get the address associated with a network interface.

    Parameters
    ----------
    ifname : str
        The network interface name to find the address for.
        If None, it uses the value of environment variable `UCXPY_IFNAME`
        and if `UCXPY_IFNAME` is not set it defaults to "ib0"
        An OSError is raised for invalid interfaces.

    Returns
    -------
    address : str
        The inet addr associated with an interface.

    Examples
    --------
    >>> get_address()
    '10.33.225.160'

    >>> get_address(ifname='lo')
    '127.0.0.1'
    """
<<<<<<< HEAD
    # https://stackoverflow.com/a/24196955/1889400
    if os.environ.get('DEFAULT_ADDRESS', False):
        return os.environ['DEFAULT_ADDRESS']

    ifname = ifname.encode()
=======
    if ifname is None:
        ifname = os.environ.get("UCXPY_IFNAME", "ib0")
>>>>>>> 5390b438

    ifname = ifname.encode()
    s = socket.socket(socket.AF_INET, socket.SOCK_DGRAM)
    return socket.inet_ntoa(
        fcntl.ioctl(
            s.fileno(), 0x8915, struct.pack("256s", ifname[:15])  # SIOCGIFADDR
        )[20:24]
    )<|MERGE_RESOLUTION|>--- conflicted
+++ resolved
@@ -30,16 +30,8 @@
     >>> get_address(ifname='lo')
     '127.0.0.1'
     """
-<<<<<<< HEAD
-    # https://stackoverflow.com/a/24196955/1889400
-    if os.environ.get('DEFAULT_ADDRESS', False):
-        return os.environ['DEFAULT_ADDRESS']
-
-    ifname = ifname.encode()
-=======
     if ifname is None:
         ifname = os.environ.get("UCXPY_IFNAME", "ib0")
->>>>>>> 5390b438
 
     ifname = ifname.encode()
     s = socket.socket(socket.AF_INET, socket.SOCK_DGRAM)
